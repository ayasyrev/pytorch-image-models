""" Dataset parser interface that wraps TFDS datasets

Wraps many (most?) TFDS image-classification datasets
from https://github.com/tensorflow/datasets
https://www.tensorflow.org/datasets/catalog/overview#image_classification

Hacked together by / Copyright 2020 Ross Wightman
"""
import math
import torch
import torch.distributed as dist
from PIL import Image

try:
    import tensorflow as tf
    tf.config.set_visible_devices([], 'GPU')  # Hands off my GPU! (or pip install tensorflow-cpu)
    import tensorflow_datasets as tfds
    try:
        tfds.even_splits('', 1, drop_remainder=False)  # non-buggy even_splits has drop_remainder arg
        has_buggy_even_splits = False
    except TypeError:
        print("Warning: This version of tfds doesn't have the latest even_splits impl. "
              "Please update or use tfds-nightly for better fine-grained split behaviour.")
        has_buggy_even_splits = True
except ImportError as e:
    print(e)
    print("Please install tensorflow_datasets package `pip install tensorflow-datasets`.")
    exit(1)
from .parser import Parser

from timm.bits import get_global_device

MAX_TP_SIZE = 8  # maximum TF threadpool size, only doing jpeg decodes and queuing activities
SHUFFLE_SIZE = 16384  # samples to shuffle in DS queue
PREFETCH_SIZE = 2048  # samples to prefetch


def even_split_indices(split, n, num_samples):
    partitions = [round(i * num_samples / n) for i in range(n + 1)]
    return [f"{split}[{partitions[i]}:{partitions[i+1]}]" for i in range(n)]


class ParserTfds(Parser):
    """ Wrap Tensorflow Datasets for use in PyTorch

    There several things to be aware of:
      * To prevent excessive samples being dropped per epoch w/ distributed training or multiplicity of
         dataloader workers, the train iterator wraps to avoid returning partial batches that trigger drop_last
         https://github.com/pytorch/pytorch/issues/33413
      * With PyTorch IterableDatasets, each worker in each replica operates in isolation, the final batch
        from each worker could be a different size. For training this is worked around by option above, for
        validation extra samples are inserted iff distributed mode is enabled so that the batches being reduced
        across replicas are of same size. This will slightly alter the results, distributed validation will not be
        100% correct. This is similar to common handling in DistributedSampler for normal Datasets but a bit worse
        since there are up to N * J extra samples with IterableDatasets.
      * The sharding (splitting of dataset into TFRecord) files imposes limitations on the number of
        replicas and dataloader workers you can use. For really small datasets that only contain a few shards
        you may have to train non-distributed w/ 1-2 dataloader workers. This is likely not a huge concern as the
        benefit of distributed training or fast dataloading should be much less for small datasets.
      * This wrapper is currently configured to return individual, decompressed image samples from the TFDS
        dataset. The augmentation (transforms) and batching is still done in PyTorch. It would be possible
        to specify TF augmentation fn and return augmented batches w/ some modifications to other downstream
        components.

    """
    def __init__(
            self,
            root,
            name,
            split='train',
            is_training=False,
            batch_size=None,
            download=False,
            repeats=0,
            seed=42,
            prefetch_size=None,
            shuffle_size=None,
            max_threadpool_size=None
    ):
        """ Tensorflow-datasets Wrapper

        Args:
            root: root data dir (ie your TFDS_DATA_DIR. not dataset specific sub-dir)
            name: tfds dataset name (eg `imagenet2012`)
            split: tfds dataset split (can use all TFDS split strings eg `train[:10%]`)
            is_training: training mode, shuffle enabled, dataset len rounded by batch_size
            batch_size: batch_size to use to unsure total samples % batch_size == 0 in training across all dis nodes
            download: download and build TFDS dataset if set, otherwise must use tfds CLI
            repeats: iterate through (repeat) the dataset this many times per iteration (once if 0 or 1)
            seed: common seed for shard shuffle across all distributed/worker instances
            prefetch_size: override default tf.data prefetch buffer size
            shuffle_size: override default tf.data shuffle buffer size
            max_threadpool_size: override default threadpool size for tf.data
        """
        super().__init__()
        self.root = root
        self.split = split
        self.is_training = is_training
        if self.is_training:
            assert batch_size is not None,\
                "Must specify batch_size in training mode for reasonable behaviour w/ TFDS wrapper"
        self.batch_size = batch_size
        self.repeats = repeats
        self.common_seed = seed  # a seed that's fixed across all worker / distributed instances
        self.prefetch_size = prefetch_size or PREFETCH_SIZE
        self.shuffle_size = shuffle_size or SHUFFLE_SIZE
        self.max_threadpool_size = max_threadpool_size or MAX_TP_SIZE

        # TFDS builder and split information
        self.builder = tfds.builder(name, data_dir=root)
        # NOTE: the tfds command line app can be used download & prepare datasets if you don't enable download flag
        if download:
            self.builder.download_and_prepare()
        self.split_info = self.builder.info.splits[split]
        self.num_samples = self.split_info.num_examples

        # Distributed world state
        self.dist_rank = 0
        self.dist_num_replicas = 1
        dev_env = get_global_device()
        # FIXME allow to work without devenv usage?
        if dev_env.distributed and dev_env.world_size > 1:
            self.dist_rank = dev_env.global_rank
            self.dist_num_replicas = dev_env.world_size
        # if dist.is_available() and dist.is_initialized() and dist.get_world_size() > 1:
        #     self.dist_rank = dist.get_rank()
        #     self.dist_num_replicas = dist.get_world_size()

        # Attributes that are updated in _lazy_init, including the tf.data pipeline itself
        self.global_num_workers = 1
        self.worker_info = None
        self.worker_seed = 0  # seed unique to each work instance
        self.subsplit = None  # set when data is distributed across workers using sub-splits
        self.ds = None  # initialized lazily on each dataloader worker process

    def _lazy_init(self):
        """ Lazily initialize the dataset.

        This is necessary to init the Tensorflow dataset pipeline in the (dataloader) process that
        will be using the dataset instance. The __init__ method is called on the main process,
        this will be called in a dataloader worker process.

        NOTE: There will be problems if you try to re-use this dataset across different loader/worker
        instances once it has been initialized. Do not call any dataset methods that can call _lazy_init
        before it is passed to dataloader.
        """
        worker_info = torch.utils.data.get_worker_info()

        # setup input context to split dataset across distributed processes
        num_workers = 1
        global_worker_id = 0
        if worker_info is not None:
            self.worker_info = worker_info
            self.worker_seed = worker_info.seed
            num_workers = worker_info.num_workers
            self.global_num_workers = self.dist_num_replicas * num_workers
            global_worker_id = self.dist_rank * num_workers + worker_info.id

            """ Data sharding
            InputContext will assign subset of underlying TFRecord files to each 'pipeline' if used.
            My understanding is that using split, the underling TFRecord files will shuffle (shuffle_files=True)
            between the splits each iteration, but that understanding could be wrong.
            
            I am currently using a mix of InputContext shard assignment and fine-grained sub-splits for distributing
            the data across workers. For training InputContext is used to assign shards to nodes unless num_shards
            in dataset < total number of workers. Otherwise sub-split API is used for datasets without enough shards or
            for validation where we can't drop samples and need to avoid minimize uneven splits to avoid padding.
            """
            should_subsplit = self.global_num_workers > 1 and (
                    self.split_info.num_shards < self.global_num_workers or not self.is_training)
            if should_subsplit:
                # split the dataset w/o using sharding for more even samples / worker, can result in less optimal
                # read patterns for distributed training (overlap across shards) so better to use InputContext there
                if has_buggy_even_splits:
                    # my even_split workaround doesn't work on subsplits, upgrade tfds!
                    if not isinstance(self.split_info, tfds.core.splits.SubSplitInfo):
                        subsplits = even_split_indices(self.split, self.global_num_workers, self.num_samples)
                        self.subsplit = subsplits[global_worker_id]
                else:
                    subsplits = tfds.even_splits(self.split, self.global_num_workers)
                    self.subsplit = subsplits[global_worker_id]

        input_context = None
        if self.global_num_workers > 1 and self.subsplit is None:
            # set input context to divide shards among distributed replicas
            input_context = tf.distribute.InputContext(
                num_input_pipelines=self.global_num_workers,
                input_pipeline_id=global_worker_id,
                num_replicas_in_sync=self.dist_num_replicas  # FIXME does this arg have any impact?
            )
        read_config = tfds.ReadConfig(
            shuffle_seed=self.common_seed,
            shuffle_reshuffle_each_iteration=True,
            input_context=input_context)
        ds = self.builder.as_dataset(
            split=self.subsplit or self.split, shuffle_files=self.is_training, read_config=read_config)
        # avoid overloading threading w/ combo of TF ds threads + PyTorch workers
        options = tf.data.Options()
        thread_member = 'threading' if hasattr(options, 'threading') else 'experimental_threading'
        getattr(options, thread_member).private_threadpool_size = max(1, self.max_threadpool_size // num_workers)
        getattr(options, thread_member).max_intra_op_parallelism = 1
        ds = ds.with_options(options)
        if self.is_training or self.repeats > 1:
            # to prevent excessive drop_last batch behaviour w/ IterableDatasets
            # see warnings at https://pytorch.org/docs/stable/data.html#multi-process-data-loading
            ds = ds.repeat()  # allow wrap around and break iteration manually
<<<<<<< HEAD
        if self.shuffle:
            ds = ds.shuffle(min(self.num_samples, SHUFFLE_SIZE) // self._num_pipelines, seed=worker_info.seed)
        ds = ds.prefetch(min(self.num_samples // self._num_pipelines, PREFETCH_SIZE))
=======
        if self.is_training:
            ds = ds.shuffle(min(self.num_samples, self.shuffle_size) // self.global_num_workers, seed=self.worker_seed)
        ds = ds.prefetch(min(self.num_samples // self.global_num_workers, self.prefetch_size))
>>>>>>> 9ec3210c
        self.ds = tfds.as_numpy(ds)

    def __iter__(self):
        if self.ds is None:
            self._lazy_init()

        # Compute a rounded up sample count that is used to:
        #   1. make batches even cross workers & replicas in distributed validation.
        #     This adds extra samples and will slightly alter validation results.
        #   2. determine loop ending condition in training w/ repeat enabled so that only full batch_size
        #     batches are produced (underlying tfds iter wraps around)
        target_sample_count = math.ceil(max(1, self.repeats) * self.num_samples / self.global_num_workers)
        if self.is_training:
            # round up to nearest batch_size per worker-replica
            target_sample_count = math.ceil(target_sample_count / self.batch_size) * self.batch_size

        # Iterate until exhausted or sample count hits target when training (ds.repeat enabled)
        sample_count = 0
        for sample in self.ds:
            img = Image.fromarray(sample['image'], mode='RGB')
            yield img, sample['label']
            sample_count += 1
            if self.is_training and sample_count >= target_sample_count:
                # Need to break out of loop when repeat() is enabled for training w/ oversampling
                # this results in extra samples per epoch but seems more desirable than dropping
                # up to N*J batches per epoch (where N = num distributed processes, and J = num worker processes)
                break

        # Pad across distributed nodes (make counts equal by adding samples)
        if not self.is_training and self.dist_num_replicas > 1 and self.subsplit is not None and \
                0 < sample_count < target_sample_count:
            # Validation batch padding only done for distributed training where results are reduced across nodes.
            # For single process case, it won't matter if workers return different batch sizes.
            # If using input_context or % based splits, sample count can vary significantly across workers and this
            # approach should not be used (hence disabled if self.subsplit isn't set).
            while sample_count < target_sample_count:
                yield img, sample['label']  # yield prev sample again
                sample_count += 1

    def __len__(self):
        # this is just an estimate and does not factor in extra samples added to pad batches based on
        # complete worker & replica info (not available until init in dataloader).
        return math.ceil(max(1, self.repeats) * self.num_samples / self.dist_num_replicas)

    def _filename(self, index, basename=False, absolute=False):
        assert False, "Not supported"  # no random access to samples

    def filenames(self, basename=False, absolute=False):
        """ Return all filenames in dataset, overrides base"""
        if self.ds is None:
            self._lazy_init()
        names = []
        for sample in self.ds:
            if len(names) > self.num_samples:
                break  # safety for ds.repeat() case
            if 'file_name' in sample:
                name = sample['file_name']
            elif 'filename' in sample:
                name = sample['filename']
            elif 'id' in sample:
                name = sample['id']
            else:
                assert False, "No supported name field present"
            names.append(name)
        return names<|MERGE_RESOLUTION|>--- conflicted
+++ resolved
@@ -8,7 +8,6 @@
 """
 import math
 import torch
-import torch.distributed as dist
 from PIL import Image
 
 try:
@@ -117,14 +116,10 @@
         # Distributed world state
         self.dist_rank = 0
         self.dist_num_replicas = 1
-        dev_env = get_global_device()
-        # FIXME allow to work without devenv usage?
+        dev_env = get_global_device()  # FIXME allow to work without devenv usage?
         if dev_env.distributed and dev_env.world_size > 1:
             self.dist_rank = dev_env.global_rank
             self.dist_num_replicas = dev_env.world_size
-        # if dist.is_available() and dist.is_initialized() and dist.get_world_size() > 1:
-        #     self.dist_rank = dist.get_rank()
-        #     self.dist_num_replicas = dist.get_world_size()
 
         # Attributes that are updated in _lazy_init, including the tf.data pipeline itself
         self.global_num_workers = 1
@@ -204,15 +199,9 @@
             # to prevent excessive drop_last batch behaviour w/ IterableDatasets
             # see warnings at https://pytorch.org/docs/stable/data.html#multi-process-data-loading
             ds = ds.repeat()  # allow wrap around and break iteration manually
-<<<<<<< HEAD
-        if self.shuffle:
-            ds = ds.shuffle(min(self.num_samples, SHUFFLE_SIZE) // self._num_pipelines, seed=worker_info.seed)
-        ds = ds.prefetch(min(self.num_samples // self._num_pipelines, PREFETCH_SIZE))
-=======
         if self.is_training:
             ds = ds.shuffle(min(self.num_samples, self.shuffle_size) // self.global_num_workers, seed=self.worker_seed)
         ds = ds.prefetch(min(self.num_samples // self.global_num_workers, self.prefetch_size))
->>>>>>> 9ec3210c
         self.ds = tfds.as_numpy(ds)
 
     def __iter__(self):
